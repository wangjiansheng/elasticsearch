--- conflicted
+++ resolved
@@ -173,13 +173,9 @@
     public static final int V_6_3_3_ID = 6030399;
     public static final Version V_6_3_3 = new Version(V_6_3_3_ID, org.apache.lucene.util.Version.LUCENE_7_3_1);
     public static final int V_6_4_0_ID = 6040099;
-<<<<<<< HEAD
-    public static final Version V_6_4_0 = new Version(V_6_4_0_ID, org.apache.lucene.util.Version.LUCENE_7_5_0);
-=======
     public static final Version V_6_4_0 = new Version(V_6_4_0_ID, org.apache.lucene.util.Version.LUCENE_7_4_0);
     public static final int V_6_5_0_ID = 6050099;
-    public static final Version V_6_5_0 = new Version(V_6_5_0_ID, org.apache.lucene.util.Version.LUCENE_7_4_0);
->>>>>>> 06e462ea
+    public static final Version V_6_5_0 = new Version(V_6_5_0_ID, org.apache.lucene.util.Version.LUCENE_7_5_0);
 
     public static final Version CURRENT = V_6_5_0;
 
