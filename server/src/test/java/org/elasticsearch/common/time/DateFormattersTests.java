/*
 * Licensed to Elasticsearch under one or more contributor
 * license agreements. See the NOTICE file distributed with
 * this work for additional information regarding copyright
 * ownership. Elasticsearch licenses this file to you under
 * the Apache License, Version 2.0 (the "License"); you may
 * not use this file except in compliance with the License.
 * You may obtain a copy of the License at
 *
 *    http://www.apache.org/licenses/LICENSE-2.0
 *
 * Unless required by applicable law or agreed to in writing,
 * software distributed under the License is distributed on an
 * "AS IS" BASIS, WITHOUT WARRANTIES OR CONDITIONS OF ANY
 * KIND, either express or implied.  See the License for the
 * specific language governing permissions and limitations
 * under the License.
 */

package org.elasticsearch.common.time;

import org.elasticsearch.ElasticsearchParseException;
import org.elasticsearch.test.ESTestCase;

import java.time.Instant;
import java.time.ZoneId;
import java.time.format.DateTimeParseException;
import java.time.temporal.TemporalAccessor;
import java.util.Locale;

import static org.hamcrest.Matchers.containsString;
import static org.hamcrest.Matchers.equalTo;
import static org.hamcrest.Matchers.is;
import static org.hamcrest.Matchers.not;
import static org.hamcrest.Matchers.nullValue;
import static org.hamcrest.Matchers.sameInstance;

public class DateFormattersTests extends ESTestCase {

    public void testEpochMilliParser() {
        DateFormatter formatter = DateFormatters.forPattern("epoch_millis");
<<<<<<< HEAD

        ElasticsearchParseException e = expectThrows(ElasticsearchParseException.class, () -> formatter.parse("invalid"));
        assertThat(e.getMessage(), containsString("could not parse input [invalid] with date formatter [epoch_millis]"));

        // different zone, should still yield the same output, as epoch is time zone independent
        ZoneId zoneId = randomZone();
        DateFormatter zonedFormatter = formatter.withZone(zoneId);

        // test with negative and non negative values
        assertThatSameDateTime(formatter, zonedFormatter, randomNonNegativeLong() * -1);
        assertThatSameDateTime(formatter, zonedFormatter, randomNonNegativeLong());
        assertThatSameDateTime(formatter, zonedFormatter, 0);
        assertThatSameDateTime(formatter, zonedFormatter, -1);
        assertThatSameDateTime(formatter, zonedFormatter, 1);

        // format() output should be equal as well
        assertSameFormat(formatter, randomNonNegativeLong() * -1);
        assertSameFormat(formatter, randomNonNegativeLong());
        assertSameFormat(formatter, 0);
        assertSameFormat(formatter, -1);
        assertSameFormat(formatter, 1);
=======
        DateTimeParseException e = expectThrows(DateTimeParseException.class, () -> formatter.parse("invalid"));
        assertThat(e.getMessage(), containsString("invalid number"));
>>>>>>> b1b0f327
    }

    // this is not in the duelling tests, because the epoch second parser in joda time drops the milliseconds after the comma
    // but is able to parse the rest
    // as this feature is supported it also makes sense to make it exact
    public void testEpochSecondParser() {
        DateFormatter formatter = DateFormatters.forPattern("epoch_second");

        assertThat(Instant.from(formatter.parse("1234.567")).toEpochMilli(), is(1234567L));
        assertThat(Instant.from(formatter.parse("1234.")).getNano(), is(0));
        assertThat(Instant.from(formatter.parse("1234.")).getEpochSecond(), is(1234L));
        assertThat(Instant.from(formatter.parse("1234.1")).getNano(), is(100_000_000));
        assertThat(Instant.from(formatter.parse("1234.12")).getNano(), is(120_000_000));
        assertThat(Instant.from(formatter.parse("1234.123")).getNano(), is(123_000_000));
        assertThat(Instant.from(formatter.parse("1234.1234")).getNano(), is(123_400_000));
        assertThat(Instant.from(formatter.parse("1234.12345")).getNano(), is(123_450_000));
        assertThat(Instant.from(formatter.parse("1234.123456")).getNano(), is(123_456_000));
        assertThat(Instant.from(formatter.parse("1234.1234567")).getNano(), is(123_456_700));
        assertThat(Instant.from(formatter.parse("1234.12345678")).getNano(), is(123_456_780));
        assertThat(Instant.from(formatter.parse("1234.123456789")).getNano(), is(123_456_789));
        DateTimeParseException e = expectThrows(DateTimeParseException.class, () -> formatter.parse("1234.1234567890"));
        assertThat(e.getMessage(), is("too much granularity after dot [1234.1234567890]"));
        e = expectThrows(DateTimeParseException.class, () -> formatter.parse("1234.123456789013221"));
        assertThat(e.getMessage(), is("too much granularity after dot [1234.123456789013221]"));
        e = expectThrows(DateTimeParseException.class, () -> formatter.parse("abc"));
        assertThat(e.getMessage(), is("invalid number [abc]"));
        e = expectThrows(DateTimeParseException.class, () -> formatter.parse("1234.abc"));
        assertThat(e.getMessage(), is("invalid number [1234.abc]"));
    }

    public void testEpochMilliParsersWithDifferentFormatters() {
        DateFormatter formatter = DateFormatters.forPattern("strict_date_optional_time||epoch_millis");
        TemporalAccessor accessor = formatter.parse("123");
        assertThat(DateFormatters.toZonedDateTime(accessor).toInstant().toEpochMilli(), is(123L));
        assertThat(formatter.pattern(), is("strict_date_optional_time||epoch_millis"));
    }

    public void testLocales() {
        assertThat(DateFormatters.forPattern("strict_date_optional_time").getLocale(), is(Locale.ROOT));
        Locale locale = randomLocale(random());
        assertThat(DateFormatters.forPattern("strict_date_optional_time").withLocale(locale).getLocale(), is(locale));
        IllegalArgumentException e =
            expectThrows(IllegalArgumentException.class, () -> DateFormatters.forPattern("epoch_millis").withLocale(locale));
        assertThat(e.getMessage(), is("epoch_millis date formatter can only be in locale ROOT"));
        e = expectThrows(IllegalArgumentException.class, () -> DateFormatters.forPattern("epoch_second").withLocale(locale));
        assertThat(e.getMessage(), is("epoch_second date formatter can only be in locale ROOT"));
    }

    public void testTimeZones() {
        // zone is null by default due to different behaviours between java8 and above
        assertThat(DateFormatters.forPattern("strict_date_optional_time").getZone(), is(nullValue()));
        ZoneId zoneId = randomZone();
        assertThat(DateFormatters.forPattern("strict_date_optional_time").withZone(zoneId).getZone(), is(zoneId));
        IllegalArgumentException e =
            expectThrows(IllegalArgumentException.class, () -> DateFormatters.forPattern("epoch_millis").withZone(zoneId));
        assertThat(e.getMessage(), is("epoch_millis date formatter can only be in zone offset UTC"));
        e = expectThrows(IllegalArgumentException.class, () -> DateFormatters.forPattern("epoch_second").withZone(zoneId));
        assertThat(e.getMessage(), is("epoch_second date formatter can only be in zone offset UTC"));
    }

    public void testEqualsAndHashcode() {
        assertThat(DateFormatters.forPattern("strict_date_optional_time"),
            sameInstance(DateFormatters.forPattern("strict_date_optional_time")));
        assertThat(DateFormatters.forPattern("YYYY"), equalTo(DateFormatters.forPattern("YYYY")));
        assertThat(DateFormatters.forPattern("YYYY").hashCode(),
            is(DateFormatters.forPattern("YYYY").hashCode()));

        // different timezone, thus not equals
        assertThat(DateFormatters.forPattern("YYYY").withZone(ZoneId.of("CET")), not(equalTo(DateFormatters.forPattern("YYYY"))));

        // different locale, thus not equals
        assertThat(DateFormatters.forPattern("YYYY").withLocale(randomLocale(random())),
            not(equalTo(DateFormatters.forPattern("YYYY"))));

        // different pattern, thus not equals
        assertThat(DateFormatters.forPattern("YYYY"), not(equalTo(DateFormatters.forPattern("YY"))));

        DateFormatter epochSecondFormatter = DateFormatters.forPattern("epoch_second");
        assertThat(epochSecondFormatter, sameInstance(DateFormatters.forPattern("epoch_second")));
        assertThat(epochSecondFormatter, equalTo(DateFormatters.forPattern("epoch_second")));
        assertThat(epochSecondFormatter.hashCode(), is(DateFormatters.forPattern("epoch_second").hashCode()));

        DateFormatter epochMillisFormatter = DateFormatters.forPattern("epoch_millis");
        assertThat(epochMillisFormatter.hashCode(), is(DateFormatters.forPattern("epoch_millis").hashCode()));
        assertThat(epochMillisFormatter, sameInstance(DateFormatters.forPattern("epoch_millis")));
        assertThat(epochMillisFormatter, equalTo(DateFormatters.forPattern("epoch_millis")));
    }
}<|MERGE_RESOLUTION|>--- conflicted
+++ resolved
@@ -39,32 +39,9 @@
 
     public void testEpochMilliParser() {
         DateFormatter formatter = DateFormatters.forPattern("epoch_millis");
-<<<<<<< HEAD
 
         ElasticsearchParseException e = expectThrows(ElasticsearchParseException.class, () -> formatter.parse("invalid"));
         assertThat(e.getMessage(), containsString("could not parse input [invalid] with date formatter [epoch_millis]"));
-
-        // different zone, should still yield the same output, as epoch is time zone independent
-        ZoneId zoneId = randomZone();
-        DateFormatter zonedFormatter = formatter.withZone(zoneId);
-
-        // test with negative and non negative values
-        assertThatSameDateTime(formatter, zonedFormatter, randomNonNegativeLong() * -1);
-        assertThatSameDateTime(formatter, zonedFormatter, randomNonNegativeLong());
-        assertThatSameDateTime(formatter, zonedFormatter, 0);
-        assertThatSameDateTime(formatter, zonedFormatter, -1);
-        assertThatSameDateTime(formatter, zonedFormatter, 1);
-
-        // format() output should be equal as well
-        assertSameFormat(formatter, randomNonNegativeLong() * -1);
-        assertSameFormat(formatter, randomNonNegativeLong());
-        assertSameFormat(formatter, 0);
-        assertSameFormat(formatter, -1);
-        assertSameFormat(formatter, 1);
-=======
-        DateTimeParseException e = expectThrows(DateTimeParseException.class, () -> formatter.parse("invalid"));
-        assertThat(e.getMessage(), containsString("invalid number"));
->>>>>>> b1b0f327
     }
 
     // this is not in the duelling tests, because the epoch second parser in joda time drops the milliseconds after the comma
