{
<<<<<<< HEAD
  "count":{
    "documentation":{
      "url":"http://www.elastic.co/guide/en/elasticsearch/reference/master/search-count.html",
      "description":"Returns number of documents matching a query."
    },
    "url":{
      "paths":[
        {
          "path":"/_count",
          "methods":[
            "POST",
            "GET"
          ]
=======
  "count": {
    "documentation": "http://www.elastic.co/guide/en/elasticsearch/reference/master/search-count.html",
    "methods": ["POST", "GET"],
    "url": {
      "path": "/_count",
      "paths": ["/_count", "/{index}/_count"],
      "parts": {
        "index": {
          "type" : "list",
          "description" : "A comma-separated list of indices to restrict the results"
        },
        "type": {
          "type" : "list",
          "description" : "A comma-separated list of types to restrict the results"
        }
      },
      "params": {
        "ignore_unavailable": {
          "type" : "boolean",
          "description" : "Whether specified concrete indices should be ignored when unavailable (missing or closed)"
        },
        "ignore_throttled": {
          "type" : "boolean",
          "description" : "Whether specified concrete, expanded or aliased indices should be ignored when throttled"
        },
        "allow_no_indices": {
           "type" : "boolean",
           "description" : "Whether to ignore if a wildcard indices expression resolves into no concrete indices. (This includes `_all` string or when no indices have been specified)"
        },
        "expand_wildcards": {
            "type" : "enum",
            "options" : ["open","closed","none","all"],
            "default" : "open",
            "description" : "Whether to expand wildcard expression to concrete indices that are open, closed or both."
        },
        "min_score": {
          "type" : "number",
          "description" : "Include only documents with a specific `_score` value in the result"
        },
        "preference": {
          "type" : "string",
          "description" : "Specify the node or shard the operation should be performed on (default: random)"
        },
        "routing": {
          "type" : "list",
          "description" : "A comma-separated list of specific routing values"
        },
        "q": {
          "type" : "string",
          "description" : "Query in the Lucene query string syntax"
        },
        "analyzer": {
          "type" : "string",
          "description" : "The analyzer to use for the query string"
        },
        "analyze_wildcard": {
          "type" : "boolean",
          "description" : "Specify whether wildcard and prefix queries should be analyzed (default: false)"
        },
        "default_operator": {
          "type" : "enum",
          "options" : ["AND","OR"],
          "default" : "OR",
          "description" : "The default operator for query string query (AND or OR)"
        },
        "df": {
          "type" : "string",
          "description" : "The field to use as default where no field prefix is given in the query string"
>>>>>>> 024f1a5d
        },
        {
          "path":"/{index}/_count",
          "methods":[
            "POST",
            "GET"
          ],
          "parts":{
            "index":{
              "type":"list",
              "description":"A comma-separated list of indices to restrict the results"
            }
          }
        },
        {
          "path":"/{index}/{type}/_count",
          "methods":[
            "POST",
            "GET"
          ],
          "parts":{
            "index":{
              "type":"list",
              "description":"A comma-separated list of indices to restrict the results"
            },
            "type":{
              "type":"list",
              "description":"A comma-separated list of types to restrict the results",
              "deprecated":true
            }
          },
          "deprecated":{
            "version":"7.0.0",
            "description":"Specifying types in urls has been deprecated"
          }
        }
      ]
    },
    "params":{
      "ignore_unavailable":{
        "type":"boolean",
        "description":"Whether specified concrete indices should be ignored when unavailable (missing or closed)"
      },
      "ignore_throttled":{
        "type":"boolean",
        "description":"Whether specified concrete, expanded or aliased indices should be ignored when throttled"
      },
      "allow_no_indices":{
        "type":"boolean",
        "description":"Whether to ignore if a wildcard indices expression resolves into no concrete indices. (This includes `_all` string or when no indices have been specified)"
      },
      "expand_wildcards":{
        "type":"enum",
        "options":[
          "open",
          "closed",
          "none",
          "all"
        ],
        "default":"open",
        "description":"Whether to expand wildcard expression to concrete indices that are open, closed or both."
      },
      "min_score":{
        "type":"number",
        "description":"Include only documents with a specific `_score` value in the result"
      },
      "preference":{
        "type":"string",
        "description":"Specify the node or shard the operation should be performed on (default: random)"
      },
      "routing":{
        "type":"list",
        "description":"A comma-separated list of specific routing values"
      },
      "q":{
        "type":"string",
        "description":"Query in the Lucene query string syntax"
      },
      "analyzer":{
        "type":"string",
        "description":"The analyzer to use for the query string"
      },
      "analyze_wildcard":{
        "type":"boolean",
        "description":"Specify whether wildcard and prefix queries should be analyzed (default: false)"
      },
      "default_operator":{
        "type":"enum",
        "options":[
          "AND",
          "OR"
        ],
        "default":"OR",
        "description":"The default operator for query string query (AND or OR)"
      },
      "df":{
        "type":"string",
        "description":"The field to use as default where no field prefix is given in the query string"
      },
      "lenient":{
        "type":"boolean",
        "description":"Specify whether format-based query failures (such as providing text to a numeric field) should be ignored"
      },
      "terminate_after":{
        "type":"number",
        "description":"The maximum count for each shard, upon reaching which the query execution will terminate early"
      }
    },
    "body":{
      "description":"A query to restrict the results specified with the Query DSL (optional)"
    }
  }
}<|MERGE_RESOLUTION|>--- conflicted
+++ resolved
@@ -1,5 +1,4 @@
 {
-<<<<<<< HEAD
   "count":{
     "documentation":{
       "url":"http://www.elastic.co/guide/en/elasticsearch/reference/master/search-count.html",
@@ -13,76 +12,6 @@
             "POST",
             "GET"
           ]
-=======
-  "count": {
-    "documentation": "http://www.elastic.co/guide/en/elasticsearch/reference/master/search-count.html",
-    "methods": ["POST", "GET"],
-    "url": {
-      "path": "/_count",
-      "paths": ["/_count", "/{index}/_count"],
-      "parts": {
-        "index": {
-          "type" : "list",
-          "description" : "A comma-separated list of indices to restrict the results"
-        },
-        "type": {
-          "type" : "list",
-          "description" : "A comma-separated list of types to restrict the results"
-        }
-      },
-      "params": {
-        "ignore_unavailable": {
-          "type" : "boolean",
-          "description" : "Whether specified concrete indices should be ignored when unavailable (missing or closed)"
-        },
-        "ignore_throttled": {
-          "type" : "boolean",
-          "description" : "Whether specified concrete, expanded or aliased indices should be ignored when throttled"
-        },
-        "allow_no_indices": {
-           "type" : "boolean",
-           "description" : "Whether to ignore if a wildcard indices expression resolves into no concrete indices. (This includes `_all` string or when no indices have been specified)"
-        },
-        "expand_wildcards": {
-            "type" : "enum",
-            "options" : ["open","closed","none","all"],
-            "default" : "open",
-            "description" : "Whether to expand wildcard expression to concrete indices that are open, closed or both."
-        },
-        "min_score": {
-          "type" : "number",
-          "description" : "Include only documents with a specific `_score` value in the result"
-        },
-        "preference": {
-          "type" : "string",
-          "description" : "Specify the node or shard the operation should be performed on (default: random)"
-        },
-        "routing": {
-          "type" : "list",
-          "description" : "A comma-separated list of specific routing values"
-        },
-        "q": {
-          "type" : "string",
-          "description" : "Query in the Lucene query string syntax"
-        },
-        "analyzer": {
-          "type" : "string",
-          "description" : "The analyzer to use for the query string"
-        },
-        "analyze_wildcard": {
-          "type" : "boolean",
-          "description" : "Specify whether wildcard and prefix queries should be analyzed (default: false)"
-        },
-        "default_operator": {
-          "type" : "enum",
-          "options" : ["AND","OR"],
-          "default" : "OR",
-          "description" : "The default operator for query string query (AND or OR)"
-        },
-        "df": {
-          "type" : "string",
-          "description" : "The field to use as default where no field prefix is given in the query string"
->>>>>>> 024f1a5d
         },
         {
           "path":"/{index}/_count",
@@ -95,28 +24,6 @@
               "type":"list",
               "description":"A comma-separated list of indices to restrict the results"
             }
-          }
-        },
-        {
-          "path":"/{index}/{type}/_count",
-          "methods":[
-            "POST",
-            "GET"
-          ],
-          "parts":{
-            "index":{
-              "type":"list",
-              "description":"A comma-separated list of indices to restrict the results"
-            },
-            "type":{
-              "type":"list",
-              "description":"A comma-separated list of types to restrict the results",
-              "deprecated":true
-            }
-          },
-          "deprecated":{
-            "version":"7.0.0",
-            "description":"Specifying types in urls has been deprecated"
           }
         }
       ]
