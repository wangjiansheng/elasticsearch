--- conflicted
+++ resolved
@@ -187,16 +187,20 @@
         return pluginList(MockTransportService.TestPlugin.class);
     }
 
-<<<<<<< HEAD
-    private void configureUnicastCluster(int numberOfNodes, @Nullable int[] unicastHostsOrdinals, int minimumMasterNode) throws
-            ExecutionException, InterruptedException {
-=======
-    private void configureUnicastCluster(int numberOfNodes, @Nullable int[] unicastHostsOrdinals, int minimumMasterNode) throws ExecutionException, InterruptedException {
+    private void configureUnicastCluster(
+        int numberOfNodes,
+        @Nullable int[] unicastHostsOrdinals,
+        int minimumMasterNode
+    ) throws ExecutionException, InterruptedException {
         configureUnicastCluster(DEFAULT_SETTINGS, numberOfNodes, unicastHostsOrdinals, minimumMasterNode);
     }
 
-    private void configureUnicastCluster(Settings settings, int numberOfNodes, @Nullable int[] unicastHostsOrdinals, int minimumMasterNode) throws ExecutionException, InterruptedException {
->>>>>>> 9402251e
+    private void configureUnicastCluster(
+        Settings settings,
+        int numberOfNodes,
+        @Nullable int[] unicastHostsOrdinals,
+        int minimumMasterNode
+    ) throws ExecutionException, InterruptedException {
         if (minimumMasterNode < 0) {
             minimumMasterNode = numberOfNodes / 2 + 1;
         }
