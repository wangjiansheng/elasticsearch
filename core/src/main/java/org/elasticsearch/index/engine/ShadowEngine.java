/*
 * Licensed to Elasticsearch under one or more contributor
 * license agreements. See the NOTICE file distributed with
 * this work for additional information regarding copyright
 * ownership. Elasticsearch licenses this file to you under
 * the Apache License, Version 2.0 (the "License"); you may
 * not use this file except in compliance with the License.
 * You may obtain a copy of the License at
 *
 *    http://www.apache.org/licenses/LICENSE-2.0
 *
 * Unless required by applicable law or agreed to in writing,
 * software distributed under the License is distributed on an
 * "AS IS" BASIS, WITHOUT WARRANTIES OR CONDITIONS OF ANY
 * KIND, either express or implied.  See the License for the
 * specific language governing permissions and limitations
 * under the License.
 */

package org.elasticsearch.index.engine;

import org.apache.lucene.index.DirectoryReader;
import org.apache.lucene.index.IndexCommit;
import org.apache.lucene.index.SegmentInfos;
import org.apache.lucene.search.SearcherFactory;
import org.apache.lucene.search.SearcherManager;
import org.apache.lucene.store.AlreadyClosedException;
import org.apache.lucene.util.IOUtils;
import org.elasticsearch.common.lucene.Lucene;
import org.elasticsearch.common.lucene.index.ElasticsearchDirectoryReader;
import org.elasticsearch.common.unit.TimeValue;
import org.elasticsearch.common.util.concurrent.ReleasableLock;
<<<<<<< HEAD
import org.elasticsearch.index.seqno.SeqNoStats;
=======
import org.elasticsearch.index.shard.TranslogRecoveryPerformer;
>>>>>>> d3d57da8
import org.elasticsearch.index.translog.Translog;

import java.io.IOException;
import java.util.Arrays;
import java.util.List;
import java.util.function.Function;

/**
 * ShadowEngine is a specialized engine that only allows read-only operations
 * on the underlying Lucene index. An {@code IndexReader} is opened instead of
 * an {@code IndexWriter}. All methods that would usually perform write
 * operations are no-ops, this means:
 *
 * - No operations are written to or read from the translog
 * - Create, Index, and Delete do nothing
 * - Flush does not fsync any files, or make any on-disk changes
 *
 * In order for new segments to become visible, the ShadowEngine may perform
 * stage1 of the traditional recovery process (copying segment files) from a
 * regular primary (which uses {@link org.elasticsearch.index.engine.InternalEngine})
 *
 * Notice that since this Engine does not deal with the translog, any
 * {@link #get(Get get)} request goes directly to the searcher, meaning it is
 * non-realtime.
 */
public class ShadowEngine extends Engine {

    /** how long to wait for an index to exist */
    public final static String NONEXISTENT_INDEX_RETRY_WAIT = "index.shadow.wait_for_initial_commit";
    public final static TimeValue DEFAULT_NONEXISTENT_INDEX_RETRY_WAIT = TimeValue.timeValueSeconds(5);

    private volatile SearcherManager searcherManager;

    private volatile SegmentInfos lastCommittedSegmentInfos;

    public ShadowEngine(EngineConfig engineConfig)  {
        super(engineConfig);
        SearcherFactory searcherFactory = new EngineSearcherFactory(engineConfig);
        final long nonexistentRetryTime = engineConfig.getIndexSettings().getSettings()
                .getAsTime(NONEXISTENT_INDEX_RETRY_WAIT, DEFAULT_NONEXISTENT_INDEX_RETRY_WAIT)
                .getMillis();
        try {
            DirectoryReader reader = null;
            store.incRef();
            boolean success = false;
            try {
                if (Lucene.waitForIndex(store.directory(), nonexistentRetryTime)) {
                    reader = ElasticsearchDirectoryReader.wrap(DirectoryReader.open(store.directory()), shardId);
                    this.searcherManager = new SearcherManager(reader, searcherFactory);
                    this.lastCommittedSegmentInfos = readLastCommittedSegmentInfos(searcherManager, store);
                    success = true;
                } else {
                    throw new IllegalStateException("failed to open a shadow engine after" +
                            nonexistentRetryTime + "ms, " +
                            "directory is not an index");
                }
            } catch (Throwable e) {
                logger.warn("failed to create new reader", e);
                throw e;
            } finally {
                if (success == false) {
                    IOUtils.closeWhileHandlingException(reader);
                    store.decRef();
                }
            }
        } catch (IOException ex) {
            throw new EngineCreationFailureException(shardId, "failed to open index reader", ex);
        }
        logger.trace("created new ShadowEngine");
    }


    @Override
    public boolean index(Index index) throws EngineException {
        throw new UnsupportedOperationException(shardId + " index operation not allowed on shadow engine");
    }

    @Override
    public void delete(Delete delete) throws EngineException {
        throw new UnsupportedOperationException(shardId + " delete operation not allowed on shadow engine");
    }

    @Override
    public SyncedFlushResult syncFlush(String syncId, CommitId expectedCommitId) {
        throw new UnsupportedOperationException(shardId + " sync commit operation not allowed on shadow engine");
    }

    @Override
    public CommitId flush() throws EngineException {
        return flush(false, false);
    }

    @Override
    public CommitId flush(boolean force, boolean waitIfOngoing) throws EngineException {
        logger.trace("skipping FLUSH on shadow engine");
        // reread the last committed segment infos
        refresh("flush");
        /*
         * we have to inc-ref the store here since if the engine is closed by a tragic event
         * we don't acquire the write lock and wait until we have exclusive access. This might also
         * dec the store reference which can essentially close the store and unless we can inc the reference
         * we can't use it.
         */
        store.incRef();
        try (ReleasableLock lock = readLock.acquire()) {
            // reread the last committed segment infos
            lastCommittedSegmentInfos = readLastCommittedSegmentInfos(searcherManager, store);
        } catch (Throwable e) {
            if (isClosed.get() == false) {
                logger.warn("failed to read latest segment infos on flush", e);
                if (Lucene.isCorruptionException(e)) {
                    throw new FlushFailedEngineException(shardId, e);
                }
            }
        } finally {
            store.decRef();
        }
        return new CommitId(lastCommittedSegmentInfos.getId());
    }

    @Override
    public void forceMerge(boolean flush, int maxNumSegments, boolean onlyExpungeDeletes, boolean upgrade, boolean upgradeOnlyAncientSegments) throws EngineException {
        // no-op
        logger.trace("skipping FORCE-MERGE on shadow engine");
    }

    @Override
    public GetResult get(Get get, Function<String, Searcher> searcherFacotry) throws EngineException {
        // There is no translog, so we can get it directly from the searcher
        return getFromSearcher(get, searcherFacotry);
    }

    @Override
    public Translog getTranslog() {
        throw new UnsupportedOperationException("shadow engines don't have translogs");
    }

    @Override
    public List<Segment> segments(boolean verbose) {
        try (ReleasableLock lock = readLock.acquire()) {
            Segment[] segmentsArr = getSegmentInfo(lastCommittedSegmentInfos, verbose);
            for (int i = 0; i < segmentsArr.length; i++) {
                // hard code all segments as committed, because they are in
                // order for the shadow replica to see them
                segmentsArr[i].committed = true;
            }
            return Arrays.asList(segmentsArr);
        }
    }

    @Override
    public void refresh(String source) throws EngineException {
        // we obtain a read lock here, since we don't want a flush to happen while we are refreshing
        // since it flushes the index as well (though, in terms of concurrency, we are allowed to do it)
        try (ReleasableLock lock = readLock.acquire()) {
            ensureOpen();
            searcherManager.maybeRefreshBlocking();
        } catch (AlreadyClosedException e) {
            ensureOpen();
        } catch (EngineClosedException e) {
            throw e;
        } catch (Throwable t) {
            failEngine("refresh failed", t);
            throw new RefreshFailedEngineException(shardId, t);
        }
    }

    @Override
    public IndexCommit snapshotIndex(boolean flushFirst) throws EngineException {
        throw new UnsupportedOperationException("Can not take snapshot from a shadow engine");
    }

    @Override
    protected SearcherManager getSearcherManager() {
        return searcherManager;
    }

    @Override
    protected void closeNoLock(String reason) {
        if (isClosed.compareAndSet(false, true)) {
            try {
                logger.debug("shadow replica close searcher manager refCount: {}", store.refCount());
                IOUtils.close(searcherManager);
            } catch (Throwable t) {
                logger.warn("shadow replica failed to close searcher manager", t);
            } finally {
                store.decRef();
            }
        }
    }

    @Override
    protected SegmentInfos getLastCommittedSegmentInfos() {
        return lastCommittedSegmentInfos;
    }

    @Override
    public long getIndexBufferRAMBytesUsed() {
        // No IndexWriter nor version map
        throw new UnsupportedOperationException("ShadowEngine has no IndexWriter");
    }

    @Override
    public void writeIndexingBuffer() {
        // No indexing buffer
        throw new UnsupportedOperationException("ShadowEngine has no IndexWriter");
    }

    @Override
    public void activateThrottling() {
        throw new UnsupportedOperationException("ShadowEngine has no IndexWriter");
    }

    @Override
    public void deactivateThrottling() {
        throw new UnsupportedOperationException("ShadowEngine has no IndexWriter");
    }

    @Override
<<<<<<< HEAD
    public SeqNoStats seqNoStats() {
        throw new UnsupportedOperationException("ShadowEngine doesn't track sequence numbers");
=======
    public Engine recoverFromTranslog() throws IOException {
        throw new UnsupportedOperationException("can't recover on a shadow engine");
>>>>>>> d3d57da8
    }
}<|MERGE_RESOLUTION|>--- conflicted
+++ resolved
@@ -30,11 +30,7 @@
 import org.elasticsearch.common.lucene.index.ElasticsearchDirectoryReader;
 import org.elasticsearch.common.unit.TimeValue;
 import org.elasticsearch.common.util.concurrent.ReleasableLock;
-<<<<<<< HEAD
 import org.elasticsearch.index.seqno.SeqNoStats;
-=======
-import org.elasticsearch.index.shard.TranslogRecoveryPerformer;
->>>>>>> d3d57da8
 import org.elasticsearch.index.translog.Translog;
 
 import java.io.IOException;
@@ -254,12 +250,13 @@
     }
 
     @Override
-<<<<<<< HEAD
     public SeqNoStats seqNoStats() {
         throw new UnsupportedOperationException("ShadowEngine doesn't track sequence numbers");
-=======
+    }
+
+    @Override
     public Engine recoverFromTranslog() throws IOException {
         throw new UnsupportedOperationException("can't recover on a shadow engine");
->>>>>>> d3d57da8
-    }
+    }
+
 }