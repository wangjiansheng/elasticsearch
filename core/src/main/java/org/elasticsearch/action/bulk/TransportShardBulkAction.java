--- conflicted
+++ resolved
@@ -50,6 +50,7 @@
 import org.elasticsearch.index.engine.EngineClosedException;
 import org.elasticsearch.index.engine.VersionConflictEngineException;
 import org.elasticsearch.index.mapper.MapperParsingException;
+import org.elasticsearch.index.seqno.SequenceNumbersService;
 import org.elasticsearch.index.shard.IndexShard;
 import org.elasticsearch.index.shard.IndexShardClosedException;
 import org.elasticsearch.index.translog.Translog;
@@ -82,7 +83,7 @@
                                     MappingUpdatedAction mappingUpdatedAction, UpdateHelper updateHelper, ActionFilters actionFilters,
                                     IndexNameExpressionResolver indexNameExpressionResolver) {
         super(settings, ACTION_NAME, transportService, clusterService, indicesService, threadPool, shardStateAction, actionFilters,
-                indexNameExpressionResolver, BulkShardRequest::new, BulkShardRequest::new, ThreadPool.Names.BULK);
+            indexNameExpressionResolver, BulkShardRequest::new, BulkShardRequest::new, ThreadPool.Names.BULK);
         this.updateHelper = updateHelper;
         this.allowIdGeneration = settings.getAsBoolean("action.allow_id_generation", true);
         this.mappingUpdatedAction = mappingUpdatedAction;
@@ -150,15 +151,15 @@
                         indexRequest.version(version);
                         indexRequest.versionType(indexRequest.versionType().versionTypeForReplicationAndRecovery());
                         assert indexRequest.versionType().validateVersionForWrites(indexRequest.version());
-                        response = new IndexResponse(primary.shardId(), indexRequest.type(), indexRequest.id(),
-                                indexResult.getVersion(), indexResult.isCreated());
+                        response = new IndexResponse(primary.shardId(), indexRequest.type(), indexRequest.id(), indexResult.getSeqNo(),
+                            indexResult.getVersion(), indexResult.isCreated());
                     }
                     operationResult = indexResult;
                     replicaRequest = request.items()[requestIndex];
                     break;
                 case UPDATE:
                     UpdateResultHolder updateResultHolder = executeUpdateRequest(((UpdateRequest) itemRequest),
-                            primary, metaData, request, requestIndex);
+                        primary, metaData, request, requestIndex);
                     operationResult = updateResultHolder.operationResult;
                     response = updateResultHolder.response;
                     replicaRequest = updateResultHolder.replicaRequest;
@@ -173,8 +174,8 @@
                         deleteRequest.versionType(deleteRequest.versionType().versionTypeForReplicationAndRecovery());
                         deleteRequest.version(deleteResult.getVersion());
                         assert deleteRequest.versionType().validateVersionForWrites(deleteRequest.version());
-                        response = new DeleteResponse(request.shardId(), deleteRequest.type(), deleteRequest.id(),
-                                deleteResult.getVersion(), deleteResult.isFound());
+                        response = new DeleteResponse(request.shardId(), deleteRequest.type(), deleteRequest.id(), deleteResult.getSeqNo(),
+                            deleteResult.getVersion(), deleteResult.isFound());
                     }
                     operationResult = deleteResult;
                     replicaRequest = request.items()[requestIndex];
@@ -185,7 +186,7 @@
             request.items()[requestIndex] = replicaRequest;
             if (operationResult == null) { // in case of noop update operation
                 assert response.getResult() == DocWriteResponse.Result.NOOP
-                        : "only noop update can have null operation";
+                    : "only noop update can have null operation";
                 replicaRequest.setIgnoreOnReplica();
                 replicaRequest.setPrimaryResponse(new BulkItemResponse(replicaRequest.id(), opType, response));
             } else if (operationResult.hasFailure() == false) {
@@ -199,10 +200,10 @@
                 Exception failure = operationResult.getFailure();
                 if (isConflictException(failure)) {
                     logger.trace((Supplier<?>) () -> new ParameterizedMessage("{} failed to execute bulk item ({}) {}",
-                            request.shardId(), docWriteRequest.opType().getLowercase(), request), failure);
+                        request.shardId(), docWriteRequest.opType().getLowercase(), request), failure);
                 } else {
                     logger.debug((Supplier<?>) () -> new ParameterizedMessage("{} failed to execute bulk item ({}) {}",
-                            request.shardId(), docWriteRequest.opType().getLowercase(), request), failure);
+                        request.shardId(), docWriteRequest.opType().getLowercase(), request), failure);
                 }
                 // if its a conflict failure, and we already executed the request on a primary (and we execute it
                 // again, due to primary relocation and only processing up to N bulk items when the shard gets closed)
@@ -210,7 +211,7 @@
                 if (replicaRequest.getPrimaryResponse() == null || isConflictException(failure) == false) {
                     replicaRequest.setIgnoreOnReplica();
                     replicaRequest.setPrimaryResponse(new BulkItemResponse(replicaRequest.id(), docWriteRequest.opType(),
-                            new BulkItemResponse.Failure(request.index(), docWriteRequest.type(), docWriteRequest.id(), failure)));
+                        new BulkItemResponse.Failure(request.index(), docWriteRequest.type(), docWriteRequest.id(), failure)));
                 }
             }
             assert replicaRequest.getPrimaryResponse() != null;
@@ -237,41 +238,11 @@
         final Engine.Result operationResult;
         final DocWriteResponse response;
 
-<<<<<<< HEAD
-        try {
-            // add the response
-            final WriteResult<DeleteResponse> writeResult = TransportDeleteAction.executeDeleteRequestOnPrimary(deleteRequest, indexShard);
-            DeleteResponse deleteResponse = writeResult.getResponse();
-            location = locationToSync(location, writeResult.getLocation());
-            setResponse(item, new BulkItemResponse(item.id(), OP_TYPE_DELETE, deleteResponse));
-        } catch (Exception e) {
-            // nocommit: since we now have RetryOnPrimaryException, retrying doesn't always mean the shard is closed.
-            // some operations were already perform and have a seqno assigned. we shouldn't just reindex them
-            // rethrow the failure if we are going to retry on primary and let parent failure to handle it
-            if (retryPrimaryException(e)) {
-                // restore updated versions...
-                for (int j = 0; j < requestIndex; j++) {
-                    applyVersion(request.items()[j], preVersions[j], preVersionTypes[j]);
-                }
-                throw (ElasticsearchException) e;
-            }
-            logFailure(e, "delete", request.shardId(), deleteRequest);
-            // if its a conflict failure, and we already executed the request on a primary (and we execute it
-            // again, due to primary relocation and only processing up to N bulk items when the shard gets closed)
-            // then just use the response we got from the successful execution
-            if (item.getPrimaryResponse() != null && isConflictException(e)) {
-                setResponse(item, item.getPrimaryResponse());
-            } else {
-                setResponse(item, new BulkItemResponse(item.id(), OP_TYPE_DELETE,
-                        new BulkItemResponse.Failure(request.index(), deleteRequest.type(), deleteRequest.id(), e)));
-            }
-=======
         private UpdateResultHolder(BulkItemRequest replicaRequest, Engine.Result operationResult,
                                    DocWriteResponse response) {
             this.replicaRequest = replicaRequest;
             this.operationResult = operationResult;
             this.response = response;
->>>>>>> 179dd885
         }
     }
 
@@ -297,25 +268,9 @@
             } catch (Exception failure) {
                 // we may fail translating a update to index or delete operation
                 // we use index result to communicate failure while translating update request
-                updateOperationResult = new Engine.IndexResult(failure, updateRequest.version());
+                updateOperationResult = new Engine.IndexResult(failure, updateRequest.version(), SequenceNumbersService.UNASSIGNED_SEQ_NO);
                 break; // out of retry loop
             }
-<<<<<<< HEAD
-            if (updateResult.success()) {
-                if (updateResult.writeResult != null) {
-                    location = locationToSync(location, updateResult.writeResult.getLocation());
-                }
-                switch (updateResult.result.getResponseResult()) {
-                    case CREATED:
-                    case UPDATED:
-                        @SuppressWarnings("unchecked")
-                        WriteResult<IndexResponse> result = updateResult.writeResult;
-                        IndexRequest indexRequest = updateResult.request();
-                        BytesReference indexSourceAsBytes = indexRequest.source();
-                        // add the response
-                        IndexResponse indexResponse = result.getResponse();
-                        UpdateResponse updateResponse = new UpdateResponse(indexResponse.getShardInfo(), indexResponse.getShardId(), indexResponse.getType(), indexResponse.getId(), indexResponse.getSeqNo(), indexResponse.getVersion(), indexResponse.getResult());
-=======
             // execute translated update request
             switch (translate.getResponseResult()) {
                 case CREATED:
@@ -358,108 +313,36 @@
                     case INDEX:
                         IndexRequest updateIndexRequest = translate.action();
                         final IndexResponse indexResponse = new IndexResponse(primary.shardId(),
-                                updateIndexRequest.type(), updateIndexRequest.id(),
-                                updateOperationResult.getVersion(), ((Engine.IndexResult) updateOperationResult).isCreated());
+                            updateIndexRequest.type(), updateIndexRequest.id(), updateOperationResult.getSeqNo(),
+                            updateOperationResult.getVersion(), ((Engine.IndexResult) updateOperationResult).isCreated());
                         BytesReference indexSourceAsBytes = updateIndexRequest.source();
                         updateResponse = new UpdateResponse(indexResponse.getShardInfo(),
-                                indexResponse.getShardId(), indexResponse.getType(), indexResponse.getId(),
-                                indexResponse.getVersion(), indexResponse.getResult());
->>>>>>> 179dd885
+                            indexResponse.getShardId(), indexResponse.getType(), indexResponse.getId(), indexResponse.getSeqNo(),
+                            indexResponse.getVersion(), indexResponse.getResult());
                         if ((updateRequest.fetchSource() != null && updateRequest.fetchSource().fetchSource()) ||
-                                (updateRequest.fields() != null && updateRequest.fields().length > 0)) {
+                            (updateRequest.fields() != null && updateRequest.fields().length > 0)) {
                             Tuple<XContentType, Map<String, Object>> sourceAndContent =
-                                    XContentHelper.convertToMap(indexSourceAsBytes, true);
+                                XContentHelper.convertToMap(indexSourceAsBytes, true);
                             updateResponse.setGetResult(updateHelper.extractGetResult(updateRequest, request.index(),
-                                    indexResponse.getVersion(), sourceAndContent.v2(), sourceAndContent.v1(), indexSourceAsBytes));
+                                indexResponse.getVersion(), sourceAndContent.v2(), sourceAndContent.v1(), indexSourceAsBytes));
                         }
-<<<<<<< HEAD
-                        item = request.items()[requestIndex] = new BulkItemRequest(request.items()[requestIndex].id(), indexRequest);
-                        setResponse(item, new BulkItemResponse(item.id(), OP_TYPE_UPDATE, updateResponse));
-                        break;
-                    case DELETED:
-                        @SuppressWarnings("unchecked")
-                        WriteResult<DeleteResponse> writeResult = updateResult.writeResult;
-                        DeleteResponse response = writeResult.getResponse();
-                        DeleteRequest deleteRequest = updateResult.request();
-                        updateResponse = new UpdateResponse(response.getShardInfo(), response.getShardId(), response.getType(), response.getId(), response.getSeqNo(), response.getVersion(), response.getResult());
-                        updateResponse.setGetResult(updateHelper.extractGetResult(updateRequest, request.index(), response.getVersion(), updateResult.result.updatedSourceAsMap(), updateResult.result.updateSourceContentType(), null));
-                        // Replace the update request to the translated delete request to execute on the replica.
-                        item = request.items()[requestIndex] = new BulkItemRequest(request.items()[requestIndex].id(), deleteRequest);
-                        setResponse(item, new BulkItemResponse(item.id(), OP_TYPE_UPDATE, updateResponse));
-=======
                         // set translated request as replica request
                         replicaRequest = new BulkItemRequest(request.items()[requestIndex].id(), updateIndexRequest);
->>>>>>> 179dd885
                         break;
                     case DELETE:
                         DeleteRequest updateDeleteRequest = translate.action();
                         DeleteResponse deleteResponse = new DeleteResponse(primary.shardId(),
-                                updateDeleteRequest.type(), updateDeleteRequest.id(),
-                                updateOperationResult.getVersion(), ((Engine.DeleteResult) updateOperationResult).isFound());
+                            updateDeleteRequest.type(), updateDeleteRequest.id(), updateOperationResult.getSeqNo(),
+                            updateOperationResult.getVersion(), ((Engine.DeleteResult) updateOperationResult).isFound());
                         updateResponse = new UpdateResponse(deleteResponse.getShardInfo(),
-                                deleteResponse.getShardId(), deleteResponse.getType(), deleteResponse.getId(),
-                                deleteResponse.getVersion(), deleteResponse.getResult());
+                            deleteResponse.getShardId(), deleteResponse.getType(), deleteResponse.getId(), deleteResponse.getSeqNo(),
+                            deleteResponse.getVersion(), deleteResponse.getResult());
                         updateResponse.setGetResult(updateHelper.extractGetResult(updateRequest,
-                                request.index(), deleteResponse.getVersion(), translate.updatedSourceAsMap(),
-                                translate.updateSourceContentType(), null));
+                            request.index(), deleteResponse.getVersion(), translate.updatedSourceAsMap(),
+                            translate.updateSourceContentType(), null));
                         // set translated request as replica request
                         replicaRequest = new BulkItemRequest(request.items()[requestIndex].id(), updateDeleteRequest);
                         break;
-<<<<<<< HEAD
-                    default:
-                        throw new IllegalStateException("Illegal operation " + updateResult.result.getResponseResult());
-                }
-                // NOTE: Breaking out of the retry_on_conflict loop!
-                break;
-            } else if (updateResult.failure()) {
-                Throwable e = updateResult.error;
-                if (updateResult.retry) {
-                    // updateAttemptCount is 0 based and marks current attempt, if it's equal to retryOnConflict we are going out of the iteration
-                    if (updateAttemptsCount >= updateRequest.retryOnConflict()) {
-                        setResponse(item, new BulkItemResponse(item.id(), OP_TYPE_UPDATE,
-                                new BulkItemResponse.Failure(request.index(), updateRequest.type(), updateRequest.id(), e)));
-                    }
-                } else {
-                    // nocommit: since we now have RetryOnPrimaryException, retrying doesn't always mean the shard is closed.
-                    // some operations were already perform and have a seqno assigned. we shouldn't just reindex them
-                    // rethrow the failure if we are going to retry on primary and let parent failure to handle it
-                    if (retryPrimaryException(e)) {
-                        // restore updated versions...
-                        for (int j = 0; j < requestIndex; j++) {
-                            applyVersion(request.items()[j], preVersions[j], preVersionTypes[j]);
-                        }
-                        throw (ElasticsearchException) e;
-                    }
-                    // if its a conflict failure, and we already executed the request on a primary (and we execute it
-                    // again, due to primary relocation and only processing up to N bulk items when the shard gets closed)
-                    // then just use the response we got from the successful execution
-                    if (item.getPrimaryResponse() != null && isConflictException(e)) {
-                        setResponse(item, item.getPrimaryResponse());
-                    } else if (updateResult.result == null) {
-                        setResponse(item, new BulkItemResponse(item.id(), OP_TYPE_UPDATE, new BulkItemResponse.Failure(request.index(), updateRequest.type(), updateRequest.id(), e)));
-                    } else {
-                        switch (updateResult.result.getResponseResult()) {
-                            case CREATED:
-                            case UPDATED:
-                                IndexRequest indexRequest = updateResult.request();
-                                logFailure(e, "index", request.shardId(), indexRequest);
-                                setResponse(item, new BulkItemResponse(item.id(), OP_TYPE_UPDATE,
-                                        new BulkItemResponse.Failure(request.index(), indexRequest.type(), indexRequest.id(), e)));
-                                break;
-                            case DELETED:
-                                DeleteRequest deleteRequest = updateResult.request();
-                                logFailure(e, "delete", request.shardId(), deleteRequest);
-                                setResponse(item, new BulkItemResponse(item.id(), OP_TYPE_DELETE,
-                                        new BulkItemResponse.Failure(request.index(), deleteRequest.type(), deleteRequest.id(), e)));
-                                break;
-                            default:
-                                throw new IllegalStateException("Illegal operation " + updateResult.result.getResponseResult());
-                        }
-                    }
-                    // NOTE: Breaking out of the retry_on_conflict loop!
-                    break;
-=======
->>>>>>> 179dd885
                 }
                 // successful operation
                 break; // out of retry loop
@@ -490,17 +373,17 @@
                             break;
                         default:
                             throw new IllegalStateException("Unexpected request operation type on replica: "
-                                    + docWriteRequest.opType().getLowercase());
+                                + docWriteRequest.opType().getLowercase());
                     }
                     if (operationResult.hasFailure()) {
                         // check if any transient write operation failures should be bubbled up
                         Exception failure = operationResult.getFailure();
                         assert failure instanceof VersionConflictEngineException
-                                || failure instanceof MapperParsingException
-                                || failure instanceof EngineClosedException
-                                || failure instanceof IndexShardClosedException
-                                : "expected any one of [version conflict, mapper parsing, engine closed, index shard closed]" +
-                                " failures. got " + failure;
+                            || failure instanceof MapperParsingException
+                            || failure instanceof EngineClosedException
+                            || failure instanceof IndexShardClosedException
+                            : "expected any one of [version conflict, mapper parsing, engine closed, index shard closed]" +
+                            " failures. got " + failure;
                         if (!ignoreReplicaException(failure)) {
                             throw failure;
                         }
