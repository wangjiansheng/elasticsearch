--- conflicted
+++ resolved
@@ -30,8 +30,8 @@
 import org.elasticsearch.action.index.TransportIndexAction;
 import org.elasticsearch.action.support.ActionFilters;
 import org.elasticsearch.action.support.replication.ReplicationRequest;
+import org.elasticsearch.action.support.replication.ReplicationResponse.ShardInfo;
 import org.elasticsearch.action.support.replication.TransportWriteAction;
-import org.elasticsearch.action.support.replication.ReplicationResponse.ShardInfo;
 import org.elasticsearch.action.update.UpdateHelper;
 import org.elasticsearch.action.update.UpdateRequest;
 import org.elasticsearch.action.update.UpdateResponse;
@@ -251,13 +251,8 @@
                         IndexRequest indexRequest = updateResult.request();
                         BytesReference indexSourceAsBytes = indexRequest.source();
                         // add the response
-<<<<<<< HEAD
-                        IndexResponse indexResponse = result.response();
+                        IndexResponse indexResponse = result.getResponse();
                         UpdateResponse updateResponse = new UpdateResponse(indexResponse.getShardInfo(), indexResponse.getShardId(), indexResponse.getType(), indexResponse.getId(), indexResponse.getSeqNo(), indexResponse.getVersion(), indexResponse.isCreated());
-=======
-                        IndexResponse indexResponse = result.getResponse();
-                        UpdateResponse updateResponse = new UpdateResponse(indexResponse.getShardInfo(), indexResponse.getShardId(), indexResponse.getType(), indexResponse.getId(), indexResponse.getVersion(), indexResponse.isCreated());
->>>>>>> be168f52
                         if (updateRequest.fields() != null && updateRequest.fields().length > 0) {
                             Tuple<XContentType, Map<String, Object>> sourceAndContent = XContentHelper.convertToMap(indexSourceAsBytes, true);
                             updateResponse.setGetResult(updateHelper.extractGetResult(updateRequest, request.index(), indexResponse.getVersion(), sourceAndContent.v2(), sourceAndContent.v1(), indexSourceAsBytes));
